--- conflicted
+++ resolved
@@ -350,12 +350,9 @@
     'toCurrency': {
         'prepend': 'ToCurrency_',
     },
-<<<<<<< HEAD
     'internetUsageLocation': {
         'prepend': 'InternetUsageAt',
-    },
-=======
->>>>>>> 52f76eae
+    }
 }
 
 # This is a list of boolean properties
