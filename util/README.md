# Utility libraries for importing data into Data Commons

[TOC]

This folder hosts utility libraries helpful for creating Meta Content Framework
(MCF) files that the Data Commons graph can ingest. While you are free to use
any programming language to construct JSON-LD, RDFa, or MCF files, we suggest
using Python or Golang to write MCF, which we find to be a simple and very
readable format.

To date, all our util libraries cater to writing MCF.

## Python

### Util libraries

-   `alpha2_to_dcid`: This library contains mappings from 2-character country
    and US state codes to their unique Data Commons IDs.

-   `name_to_alpha2`: This library contains mappings from US state names to
    their 2-character codes.

-   `sharding_writer`: Data Commons strongly prefers that input files to our
    graph remain under 100 MB, so we've provided a class that will abstract
    writing to sharded files. See the file docstring for more detail.

-   `mcf_template_filler`: Much of statistical data falls nicely into
    Schema.org's
    [StatisticalPopulation](https://schema.org/StatisticalPopulation) and
    [Observation](https://schema.org/Observation) model. We provide this
    templating library that helps handle Python string templating. See the file
    docstring for more detail.

### Testing libraries

#### Testing `mcf_template_filler`

`python3 -m unittest mcf_template_filler_test`

#### Testing `sharding_writer`

Test coming soon.

## Go

### Util libraries

-   `util/geo`: This package contains various mappings between geographic
    identifiers (such as 2-character country codes) and Data Commons IDs.

-   `util/sharding_writer`: This package implements an io.Writer that shard
<<<<<<< HEAD
    files to a given size boundary to help match Data Commons preference of
=======
    files to a given size boundary to help match Data Common's preference of
>>>>>>> 4def95ca
    input files remaining under 100 MB.

Additional libraries coming soon.

### Testing libraries

To test all the packages within the util tree:

```
go test ./util/...
```<|MERGE_RESOLUTION|>--- conflicted
+++ resolved
@@ -49,11 +49,7 @@
     identifiers (such as 2-character country codes) and Data Commons IDs.
 
 -   `util/sharding_writer`: This package implements an io.Writer that shard
-<<<<<<< HEAD
-    files to a given size boundary to help match Data Commons preference of
-=======
     files to a given size boundary to help match Data Common's preference of
->>>>>>> 4def95ca
     input files remaining under 100 MB.
 
 Additional libraries coming soon.
