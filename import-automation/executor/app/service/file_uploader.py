# Copyright 2020 Google LLC
#
# Licensed under the Apache License, Version 2.0 (the "License");
# you may not use this file except in compliance with the License.
# You may obtain a copy of the License at
#
#      http://www.apache.org/licenses/LICENSE-2.0
#
# Unless required by applicable law or agreed to in writing, software
# distributed under the License is distributed on an "AS IS" BASIS,
# WITHOUT WARRANTIES OR CONDITIONS OF ANY KIND, either express or implied.
# See the License for the specific language governing permissions and
# limitations under the License.

"""
File uploaders for uploading generated data files.
"""

import os
import shutil

from google.cloud import storage


class FileUploader:
    """Base class for all file uploaders."""
    def upload_file(self, src: str, dest: str) -> None:
        """Uploads the file at src to a file at dest."""
        raise NotImplementedError

    def upload_string(self, string: str, dest: str) -> None:
        """Uploads the string to a file at dest."""
        raise NotImplementedError


class GCSFileUploader(FileUploader):
    """Class for uploading files to a Google Storage Bucket.

    Attributes:
        bucket: google.cloud.storage.Bucket object for the bucket files are
            uploaded to.
    """
    def __init__(self, project_id: str, bucket_name: str):
        """Constructs a GCSFileUploader.

        Args:
            project_id: ID of the Google Cloud project that hosts the bucket,
                as a string.
            bucket_name: Name of the Cloud Storage Bucket to upload files to,
                as a string.
<<<<<<< HEAD

        Raises:
            ValueError: project_id or bucket_name is None, empty, or all spaces.
=======
>>>>>>> 5d0d42e1
        """
        _strings_not_empty(project_id, bucket_name)
        self.bucket = storage.Client(project=project_id).bucket(bucket_name)

    def upload_file(self, src: str, dest: str) -> None:
        """Uploads a file to the bucket.

        Args:
            src: Path to the file to upload, as a string.
            dest: Destination in the bucket as a string.

        Raises:
            ValueError: src or dest is None, empty, or all spaces.
        """
        _strings_not_empty(src, dest)
        blob = self.bucket.blob(dest)
        blob.upload_from_filename(src)

    def upload_string(self, string: str, dest: str) -> None:
        """Uploads a string to a file in the bucket, overwriting it.

        Args:
            string: The string to upload.
            dest: Destination in the bucket as a string.

        Raises:
            ValueError: dest is None, empty, or all spaces.
        """
        _strings_not_empty(dest)
        blob = self.bucket.blob(dest)
        blob.upload_from_string(string)


class LocalFileUploader(FileUploader):
    """Class for copying files to a different location in the local filesystem.

    Attributes:
        output_dir: Path to the directory files are copied to. E.g.,
            LocalFileUploader('/tmp').upload_file('/foo/file', 'bar/file') will
            copy '/foo/file' to '/tmp/bar/file'.
    """
    def __init__(self, output_dir=''):
        self.output_dir = os.path.abspath(output_dir)

    def upload_file(self, src: str, dest: str) -> None:
        """Copies the file at src to a file at <output_dir>/<dest>.

        Raises:
            Same exceptions as shutil.copyfile.
            ValueError: src or dest is None, empty, or all spaces.
        """
        _strings_not_empty(src, dest)
        dest = os.path.join(self.output_dir, dest)
        os.makedirs(os.path.dirname(dest), exist_ok=True)
        shutil.copyfile(src, dest)

    def upload_string(self, string: str, dest: str) -> None:
        """Writes a string into a file at <output_dir>/<dest>, overwriting any
        existing files.

        Raises:
            Same exceptions as open and write.
            ValueError: dest is None, empty, or all spaces.
        """
        _strings_not_empty(dest)
        dest = os.path.join(self.output_dir, dest)
        os.makedirs(os.path.dirname(dest), exist_ok=True)
        with open(dest, 'w+') as out:
            out.write(string)


def _strings_not_empty(*args: str):
    """Ensures that a string is not None, empty, or all spaces.

    Raises:
        ValueError: The string is None, empty, or all spaces.
    """
    for string in args:
        if not string or string.isspace():
            raise ValueError(f'{string} is None, empty, or all spaces')<|MERGE_RESOLUTION|>--- conflicted
+++ resolved
@@ -48,12 +48,9 @@
                 as a string.
             bucket_name: Name of the Cloud Storage Bucket to upload files to,
                 as a string.
-<<<<<<< HEAD
 
         Raises:
             ValueError: project_id or bucket_name is None, empty, or all spaces.
-=======
->>>>>>> 5d0d42e1
         """
         _strings_not_empty(project_id, bucket_name)
         self.bucket = storage.Client(project=project_id).bucket(bucket_name)
@@ -126,7 +123,7 @@
 
 
 def _strings_not_empty(*args: str):
-    """Ensures that a string is not None, empty, or all spaces.
+    """Ensures that the strings are not None, empty, or all spaces.
 
     Raises:
         ValueError: The string is None, empty, or all spaces.
