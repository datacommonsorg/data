# Copyright 2021 Google LLC
#
# Licensed under the Apache License, Version 2.0 (the "License");
# you may not use this file except in compliance with the License.
# You may obtain a copy of the License at
#
#      http://www.apache.org/licenses/LICENSE-2.0
#
# Unless required by applicable law or agreed to in writing, software
# distributed under the License is distributed on an "AS IS" BASIS,
# WITHOUT WARRANTIES OR CONDITIONS OF ANY KIND, either express or implied.
# See the License for the specific language governing permissions and
# limitations under the License.
"""Process EIA datasets to produce TMCF and CSV."""

import os
from absl import flags
from absl import app

import coal
import common
import elec
import intl
import ng
import pet
import seds
import total

FLAGS = flags.FLAGS
flags.DEFINE_string('data_dir', 'tmp_raw_data', 'Raw data dir')
flags.DEFINE_string('dataset', 'ELEC', 'Name of the dataset')

<<<<<<< HEAD

def get_extract_fn(dataset):
    if dataset == 'COAL':
        return coal.extract_place_statvar
    if dataset == 'ELEC':
        return elec.extract_place_statvar
    if dataset == 'INTL':
        return intl.extract_place_statvar
    if dataset == 'PET':
        return pet.extract_place_statvar
    if dataset == 'NG':
        return ng.extract_place_statvar
    elif dataset == 'SEDS':
        return seds.extract_place_statvar
    elif dataset == 'TOTAL':
        return total.extract_place_statvar
    assert False, 'Unsupported dataset: ' + dataset
    return None


def get_schema_fn(dataset):
    if dataset == 'COAL':
        return coal.generate_statvar_schema
    if dataset == 'ELEC':
        return elec.generate_statvar_schema
    return None
=======
# Value: (name, extract_fn, schema_fn)
_DATASETS = {
    'ELEC': ('Electricity', elec.extract_place_statvar,
             elec.generate_statvar_schema),
    'INTL': ('Energy Overview (INTL)', intl.extract_place_statvar, None),
    'PET': ('Petroleum', pet.extract_place_statvar, None),
    'NG': ('Natural Gas', ng.extract_place_statvar, None),
    'SEDS': ('Consumption, Production, Prices and Expenditure (SEDS)',
             seds.extract_place_statvar, None),
    'TOTAL': ('Energy Overview (TOTAL)', total.extract_place_statvar, None)
}
>>>>>>> db62e3dc


def main(_):
    assert FLAGS.data_dir
    assert FLAGS.dataset
    file_prefix = os.path.join(FLAGS.data_dir, FLAGS.dataset)
    common.process(dataset=FLAGS.dataset,
                   dataset_name=_DATASETS[FLAGS.dataset][0],
                   in_json=file_prefix + '.txt',
                   out_csv=file_prefix + '.csv',
                   out_sv_mcf=file_prefix + '.mcf',
                   out_tmcf=file_prefix + '.tmcf',
                   extract_place_statvar_fn=_DATASETS[FLAGS.dataset][1],
                   generate_statvar_schema_fn=_DATASETS[FLAGS.dataset][2])


if __name__ == '__main__':
    app.run(main)<|MERGE_RESOLUTION|>--- conflicted
+++ resolved
@@ -30,36 +30,10 @@
 flags.DEFINE_string('data_dir', 'tmp_raw_data', 'Raw data dir')
 flags.DEFINE_string('dataset', 'ELEC', 'Name of the dataset')
 
-<<<<<<< HEAD
 
-def get_extract_fn(dataset):
-    if dataset == 'COAL':
-        return coal.extract_place_statvar
-    if dataset == 'ELEC':
-        return elec.extract_place_statvar
-    if dataset == 'INTL':
-        return intl.extract_place_statvar
-    if dataset == 'PET':
-        return pet.extract_place_statvar
-    if dataset == 'NG':
-        return ng.extract_place_statvar
-    elif dataset == 'SEDS':
-        return seds.extract_place_statvar
-    elif dataset == 'TOTAL':
-        return total.extract_place_statvar
-    assert False, 'Unsupported dataset: ' + dataset
-    return None
-
-
-def get_schema_fn(dataset):
-    if dataset == 'COAL':
-        return coal.generate_statvar_schema
-    if dataset == 'ELEC':
-        return elec.generate_statvar_schema
-    return None
-=======
 # Value: (name, extract_fn, schema_fn)
 _DATASETS = {
+    'COAL': ('Coal', coal.extract_place_statvar, coal.generate_statvar_schema),
     'ELEC': ('Electricity', elec.extract_place_statvar,
              elec.generate_statvar_schema),
     'INTL': ('Energy Overview (INTL)', intl.extract_place_statvar, None),
@@ -69,7 +43,6 @@
              seds.extract_place_statvar, None),
     'TOTAL': ('Energy Overview (TOTAL)', total.extract_place_statvar, None)
 }
->>>>>>> db62e3dc
 
 
 def main(_):
