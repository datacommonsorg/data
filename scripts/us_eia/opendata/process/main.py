--- conflicted
+++ resolved
@@ -19,7 +19,6 @@
 from absl import flags
 from absl import app
 
-<<<<<<< HEAD
 # Allows the following module imports to work when running as a script
 # relative to scripts/
 sys.path.append(
@@ -27,17 +26,6 @@
         os.path.dirname(
             os.path.dirname(os.path.dirname(os.path.abspath(__file__))))))
 from us_eia.opendata.process import coal, common, elec, intl, ng, nuclear, pet, seds, total
-=======
-import coal
-import common
-import elec
-import intl
-import ng
-import nuclear
-import pet
-import seds
-import total
->>>>>>> 8883eb01
 
 FLAGS = flags.FLAGS
 flags.DEFINE_string('data_dir', 'tmp_raw_data', 'Raw data dir')
