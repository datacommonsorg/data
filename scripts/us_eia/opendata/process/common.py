--- conflicted
+++ resolved
@@ -47,6 +47,8 @@
 eiaSeriesId: C:EIATable->eia_series_id
 """
 
+_DATE_RE = re.compile('[0-9WMQ]')
+
 _QUARTER_MAP = {
     'Q1': '03',
     'Q2': '06',
@@ -54,23 +56,16 @@
     'Q4': '12',
 }
 
-<<<<<<< HEAD
-_DATE_RE = re.compile('[0-9WMQ]')
-=======
 _ALPHA3_COUNTRY_SET = frozenset(
     [v.removeprefix('country/') for k, v in alpha2_to_dcid.COUNTRY_MAP.items()])
->>>>>>> b9ec5026
 
 
 def _parse_date(d):
     """Given a date from EIA JSON convert to DC compatible date."""
 
-<<<<<<< HEAD
     if not _DATE_RE.match(d):
         return None
 
-=======
->>>>>>> b9ec5026
     if len(d) == 4:
         if not d.isnumeric():
             return None
@@ -128,9 +123,6 @@
     else:
         if len(raw_place) == 2 and raw_place in alpha2_to_dcid.COUNTRY_MAP:
             return alpha2_to_dcid.COUNTRY_MAP[raw_place]
-<<<<<<< HEAD
-    counters['error_unsupported_places'] += 1
-=======
         elif len(raw_place) == 3 and raw_place in _ALPHA3_COUNTRY_SET:
             return f'country/{raw_place}'
         elif len(raw_place) > 3:
@@ -151,7 +143,6 @@
 
     # logging.error('ERROR: unsupported place %s %r', raw_place, is_us_place)
     counters[f'error_unsupported_places_{raw_place}'] += 1
->>>>>>> b9ec5026
     return None
 
 
