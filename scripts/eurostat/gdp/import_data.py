--- conflicted
+++ resolved
@@ -22,11 +22,10 @@
 import pandas as pd
 from preprocess_data import preprocess_df
 
-<<<<<<< HEAD
-=======
+
 # Suppress annoying pandas DF copy warnings.
 pd.options.mode.chained_assignment = None  # default='warn'
->>>>>>> 311b5088
+
 
 class EurostatGDPImporter:
     """Pulls GDP data from the Eurostat database. Specifically, it processes the
