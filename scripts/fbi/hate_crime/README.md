--- conflicted
+++ resolved
@@ -43,7 +43,6 @@
 python3 download_publication_data.py --store_path=./publications --force_fetch
 ```
 
-<<<<<<< HEAD
 ## Aggreations from master file
 
 `preprocess_aggregations.py` creates aggregations from master file with each individual incident recorded. The script outputs individual files for each type of aggregation to ease debugging and a combined `aggregation.csv` file under `aggregations` folder with all the final observations.
@@ -51,7 +50,7 @@
 To create aggregations
 ```bash
 python preprocess_aggregations_test.py
-=======
+```
 
 ## Download Publication Tables
 
@@ -81,5 +80,4 @@
 To download data from 2005 to 2019 at a different location and force download rather than using `cache`
 ```bash
 python3 download_publication_data.py --store_path=./publications --force_fetch
->>>>>>> b30bc0da
 ```