# Importing FBI Crime Data

This directory imports [FBI Crime Data](https://ucr.fbi.gov/crime-in-the-u.s) into Data Commons, more specifically, offenses known to law enforcement data.



The script generates:
- TBD

and it relies on these statistic variables:
- TBD


## Data Caveats:
- From 2013-2016, the FBI reported statistics for two different definitions of rape before fully transitioning to the current definition in 2017. We add a dummy column after it (so all years have two Rape columns).
<<<<<<< HEAD
- 2016 FBI reported data breakdown by city in [table6](https://ucr.fbi.gov/crime-in-the-u.s/2016/crime-in-the-u.s.-2016/tables/table-6/table-6.xls/view), instead of [table8](https://ucr.fbi.gov/crime-in-the-u.s/2019/crime-in-the-u.s.-2019/tables/table-8/table-8.xls/view) like other years. See `YEAR_TO_URL` for each year the FBI table we use.
- For duplicate city data, we remove the one with wrong population data (Google search city population). 
=======
- 2016 FBI reported data is missing population. We blindly add one column with value 1. 
- Right now, there is no duplicate city state. In case it happens in the future, you will see error message like "duplicate city state". Add logic in clean_crime_file() function to ignore the one with wrong population data. 
>>>>>>> 8328abc1

## Generating Artifacts:

To generate `TBD`, run:

```bash
python3 preprocess.py
```

### Running Tests

```bash
python3 preprocess_test.py
python3 geocode_cities_test.py
```<|MERGE_RESOLUTION|>--- conflicted
+++ resolved
@@ -13,13 +13,8 @@
 
 ## Data Caveats:
 - From 2013-2016, the FBI reported statistics for two different definitions of rape before fully transitioning to the current definition in 2017. We add a dummy column after it (so all years have two Rape columns).
-<<<<<<< HEAD
 - 2016 FBI reported data breakdown by city in [table6](https://ucr.fbi.gov/crime-in-the-u.s/2016/crime-in-the-u.s.-2016/tables/table-6/table-6.xls/view), instead of [table8](https://ucr.fbi.gov/crime-in-the-u.s/2019/crime-in-the-u.s.-2019/tables/table-8/table-8.xls/view) like other years. See `YEAR_TO_URL` for each year the FBI table we use.
-- For duplicate city data, we remove the one with wrong population data (Google search city population). 
-=======
-- 2016 FBI reported data is missing population. We blindly add one column with value 1. 
 - Right now, there is no duplicate city state. In case it happens in the future, you will see error message like "duplicate city state". Add logic in clean_crime_file() function to ignore the one with wrong population data. 
->>>>>>> 8328abc1
 
 ## Generating Artifacts:
 
