--- conflicted
+++ resolved
@@ -41,11 +41,8 @@
 ## Primary Census Abstract Data for Scheduled Tribes (ST) (India & States/UTs - District Level) 
 - Refer the read me inside [primary_census_abstract_scheduled_tribe](./primary_census_abstract_scheduled_tribe/readme.md) folder.
 
-<<<<<<< HEAD
-## Religion PCA (India & States/UTs - District Level) 
-- Refer the read me inside [primary_religion_data](./primary_religion_data/readme.md) folder.
-=======
 ## Primary Census Abstract Data for Houseless Population (India & States/UTs - District Level) Overview 
 - Refer the read me inside [primary_census_abstract_houseless_population](./primary_census_abstract_houseless_population/readme.md) folder.
->>>>>>> 1ccf0500
 
+## Religion PCA (India & States/UTs - District Level) 
+- Refer the read me inside [primary_religion_data](./primary_religion_data/readme.md) folder.