*.pyc
__pycache__/
.pylint.d/
*.DS_Store
.vscode/settings.json
.env/
.vscode/
.idea/
*.iml
**/tmp/
dc_generated/
# Ignore the data folder under the un_census/enhanced_tmcf/ directory.
*/*/*/data/*
lib/
bin/
pyvenv.cfg
# Ignore updates to the local configs json file.
import-automation/executor/config_override.json
.gemini
<<<<<<< HEAD
*.sqlite
=======
*.sqlite
>>>>>>> 4c29280f
<|MERGE_RESOLUTION|>--- conflicted
+++ resolved
@@ -17,8 +17,4 @@
 # Ignore updates to the local configs json file.
 import-automation/executor/config_override.json
 .gemini
-<<<<<<< HEAD
 *.sqlite
-=======
-*.sqlite
->>>>>>> 4c29280f
