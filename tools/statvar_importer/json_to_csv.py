--- conflicted
+++ resolved
@@ -134,16 +134,11 @@
         csv_output = file_util.file_get_name(input_files[-1], file_ext='.csv')
     logging.info(
         f'Writing {len(csv_rows)} rows from {input_files} into {csv_output}')
-<<<<<<< HEAD
-    columns = file_util.file_write_csv_dict(csv_rows, csv_output,
-                                            output_columns, key_column_name='key' if set_key_column else None)
-=======
     columns = file_util.file_write_csv_dict(
         csv_rows,
         csv_output,
         output_columns,
         key_column_name='key' if set_key_column else None)
->>>>>>> 47621669
     counters.set_counter('output-columns', len(columns))
     return csv_output
 
