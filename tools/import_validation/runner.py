--- conflicted
+++ resolved
@@ -25,11 +25,7 @@
 _SCRIPT_DIR = os.path.dirname(os.path.abspath(__file__))
 sys.path.insert(0, _SCRIPT_DIR)
 
-<<<<<<< HEAD
-from validation_config import ValidationConfig, merge_config_files
-=======
 from validation_config import ValidationConfig, merge_and_save_config
->>>>>>> 86c23ef8
 from report_generator import ReportGenerator
 from validator import Validator
 from result import ValidationResult, ValidationStatus
@@ -213,25 +209,6 @@
 def main(_):
     try:
         config_path = _FLAGS.validation_config
-<<<<<<< HEAD
-        if _FLAGS.override_validation_config:
-            if not os.path.exists(_FLAGS.override_validation_config):
-                raise ValueError(
-                    f"Override validation config not found: {_FLAGS.override_validation_config}"
-                )
-            merged = merge_config_files(config_path,
-                                        _FLAGS.override_validation_config)
-            merged_path = os.path.join(os.path.dirname(config_path),
-                                       'merged_validation_config.json')
-            with open(merged_path, 'w', encoding='utf-8') as tmp_file:
-                json.dump(merged, tmp_file, ensure_ascii=False, indent=2)
-            logging.info('Merged validation configs: base=%s override=%s -> %s',
-                         config_path, _FLAGS.override_validation_config,
-                         merged_path)
-            logging.info('Merged validation config content: %s',
-                         json.dumps(merged, ensure_ascii=False))
-            config_path = merged_path
-=======
         override_config_path = _FLAGS.override_validation_config
         if override_config_path:
             if not os.path.exists(override_config_path):
@@ -241,7 +218,6 @@
             config_path = merge_and_save_config(
                 config_path, override_config_path,
                 os.path.dirname(override_config_path))
->>>>>>> 86c23ef8
 
         runner = ValidationRunner(validation_config_path=config_path,
                                   differ_output=_FLAGS.differ_output,
