--- conflicted
+++ resolved
@@ -38,23 +38,10 @@
                  override_rules: List[Dict[str, Any]]) -> List[Dict[str, Any]]:
     """Merges rules keyed by rule_id; override replaces base entirely."""
     merged: Dict[str, Dict[str, Any]] = {}
-<<<<<<< HEAD
-    for rule in base_rules:
-        rule_id = rule.get('rule_id')
-        if not rule_id:
-            continue
-        merged[rule_id] = copy.deepcopy(rule)
-    for rule in override_rules:
-        rule_id = rule.get('rule_id')
-        if not rule_id:
-            continue
-        merged[rule_id] = copy.deepcopy(rule)
-=======
     for rule in base_rules + override_rules:
         rule_id = rule.get('rule_id')
         if rule_id:
             merged[rule_id] = copy.deepcopy(rule)
->>>>>>> 86c23ef8
     return list(merged.values())
 
 
@@ -90,8 +77,6 @@
     override_config = _load_json_config(override_path)
     return _merge_configs(base_config, override_config)
 
-<<<<<<< HEAD
-=======
 
 def merge_and_save_config(base_path: str, override_path: str,
                           output_dir: str) -> str:
@@ -108,7 +93,6 @@
                  json.dumps(merged, ensure_ascii=False))
     return merged_path
 
->>>>>>> 86c23ef8
 
 class ValidationConfig:
     """
